use dozer_types::ingestion_types::{LocalStorage, S3Storage};
use std::collections::HashMap;

use crate::connectors::object_store::schema_mapper::{Mapper, SchemaMapper};
use crate::connectors::object_store::table_reader::{Reader, TableReader};
use crate::connectors::TableInfo;
use crate::errors::ConnectorError;
use crate::{connectors::Connector, errors, ingestion::Ingestor};

pub struct ObjectStoreConnector<T: Clone> {
    pub id: u64,
    config: T,
}

impl<T: Clone> ObjectStoreConnector<T> {
    pub fn new(id: u64, config: T) -> Self {
        Self { id, config }
    }
}

impl Connector for ObjectStoreConnector<S3Storage> {
    fn validate(&self, _tables: Option<Vec<TableInfo>>) -> Result<(), ConnectorError> {
        Ok(())
    }

    fn validate_schemas(
        &self,
        _tables: &[TableInfo],
    ) -> Result<crate::connectors::ValidationResults, errors::ConnectorError> {
        Ok(HashMap::new())
    }

    fn get_schemas(
        &self,
        table_names: Option<Vec<TableInfo>>,
    ) -> Result<Vec<dozer_types::types::SchemaWithChangesType>, ConnectorError> {
        let mapper = SchemaMapper::new(self.config.clone());
        mapper.get_schema(table_names)
    }

    fn start(
        &self,
        _from_seq: Option<(u64, u64)>,
        ingestor: &Ingestor,
        tables: Option<Vec<TableInfo>>,
    ) -> Result<(), ConnectorError> {
<<<<<<< HEAD
        self.ingestor = Some(ingestor);
        self.tables = tables;
        Ok(())
    }

    fn start(&self, _from_seq: Option<(u64, u64)>) -> Result<(), ConnectorError> {
        let tables = match &self.tables {
            Some(tables) if !tables.is_empty() => tables,
            _ => return Ok(()),
        };

        let ingestor = self
            .ingestor
            .as_ref()
            .ok_or(ConnectorError::InitializationError)?;

        TableReader::new(self.config.clone()).read_tables(tables, ingestor)
=======
        let tables = tables.unwrap_or_default();

        let reader = TableReader::new(self.config.clone());

        reader.read_tables(tables, ingestor)
>>>>>>> 4c814d07
    }

    fn get_tables(&self, _tables: Option<&[TableInfo]>) -> Result<Vec<TableInfo>, ConnectorError> {
        todo!()
    }
}

impl Connector for ObjectStoreConnector<LocalStorage> {
    fn validate(&self, _tables: Option<Vec<TableInfo>>) -> Result<(), ConnectorError> {
        Ok(())
    }

    fn validate_schemas(
        &self,
        _tables: &[crate::connectors::TableInfo],
    ) -> Result<crate::connectors::ValidationResults, errors::ConnectorError> {
        Ok(HashMap::new())
    }

    fn get_schemas(
        &self,
        table_names: Option<Vec<TableInfo>>,
    ) -> Result<Vec<dozer_types::types::SchemaWithChangesType>, ConnectorError> {
        let mapper = SchemaMapper::new(self.config.clone());
        mapper.get_schema(table_names)
    }

    fn start(
        &self,
        _from_seq: Option<(u64, u64)>,
        ingestor: &Ingestor,
        tables: Option<Vec<TableInfo>>,
    ) -> Result<(), ConnectorError> {
<<<<<<< HEAD
        self.ingestor = Some(ingestor);
        self.tables = tables;
        Ok(())
    }

    fn start(&self, _from_seq: Option<(u64, u64)>) -> Result<(), ConnectorError> {
        let tables = match &self.tables {
            Some(tables) if !tables.is_empty() => tables,
            _ => return Ok(()),
        };

        let ingestor = self
            .ingestor
            .as_ref()
            .ok_or(ConnectorError::InitializationError)?;

        TableReader::new(self.config.clone()).read_tables(tables, ingestor)
=======
        let tables = tables.unwrap_or_default();

        let reader = TableReader::new(self.config.clone());

        reader.read_tables(tables, ingestor)
>>>>>>> 4c814d07
    }

    fn get_tables(&self, _tables: Option<&[TableInfo]>) -> Result<Vec<TableInfo>, ConnectorError> {
        todo!()
    }
}<|MERGE_RESOLUTION|>--- conflicted
+++ resolved
@@ -44,31 +44,12 @@
         ingestor: &Ingestor,
         tables: Option<Vec<TableInfo>>,
     ) -> Result<(), ConnectorError> {
-<<<<<<< HEAD
-        self.ingestor = Some(ingestor);
-        self.tables = tables;
-        Ok(())
-    }
-
-    fn start(&self, _from_seq: Option<(u64, u64)>) -> Result<(), ConnectorError> {
-        let tables = match &self.tables {
+        let tables = match tables {
             Some(tables) if !tables.is_empty() => tables,
             _ => return Ok(()),
         };
 
-        let ingestor = self
-            .ingestor
-            .as_ref()
-            .ok_or(ConnectorError::InitializationError)?;
-
-        TableReader::new(self.config.clone()).read_tables(tables, ingestor)
-=======
-        let tables = tables.unwrap_or_default();
-
-        let reader = TableReader::new(self.config.clone());
-
-        reader.read_tables(tables, ingestor)
->>>>>>> 4c814d07
+        TableReader::new(self.config.clone()).read_tables(&tables, ingestor)
     }
 
     fn get_tables(&self, _tables: Option<&[TableInfo]>) -> Result<Vec<TableInfo>, ConnectorError> {
@@ -102,31 +83,12 @@
         ingestor: &Ingestor,
         tables: Option<Vec<TableInfo>>,
     ) -> Result<(), ConnectorError> {
-<<<<<<< HEAD
-        self.ingestor = Some(ingestor);
-        self.tables = tables;
-        Ok(())
-    }
-
-    fn start(&self, _from_seq: Option<(u64, u64)>) -> Result<(), ConnectorError> {
-        let tables = match &self.tables {
+        let tables = match tables {
             Some(tables) if !tables.is_empty() => tables,
             _ => return Ok(()),
         };
 
-        let ingestor = self
-            .ingestor
-            .as_ref()
-            .ok_or(ConnectorError::InitializationError)?;
-
-        TableReader::new(self.config.clone()).read_tables(tables, ingestor)
-=======
-        let tables = tables.unwrap_or_default();
-
-        let reader = TableReader::new(self.config.clone());
-
-        reader.read_tables(tables, ingestor)
->>>>>>> 4c814d07
+        TableReader::new(self.config.clone()).read_tables(&tables, ingestor)
     }
 
     fn get_tables(&self, _tables: Option<&[TableInfo]>) -> Result<Vec<TableInfo>, ConnectorError> {
